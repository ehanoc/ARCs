# ARCs: Algorand Requests for Comments

<<<<<<< HEAD
=======
This repository serves to provide a location for the proposal and discussion of ARCs.

To create a new ARC, see [ARC-0](ARCs/arc-0000.md)

To discuss ARCs ideas, see the open [Pull Requests](https://github.com/algorandfoundation/ARCs/pulls) of this repository. 

>>>>>>> 212af42c
To discuss ARC drafts, use the corresponding issue in the [issue tracker](https://github.com/algorandfoundation/ARCs/issues).

This repository has a github page: https://arc.algorand.foundation/<|MERGE_RESOLUTION|>--- conflicted
+++ resolved
@@ -1,14 +1,11 @@
 # ARCs: Algorand Requests for Comments
 
-<<<<<<< HEAD
-=======
 This repository serves to provide a location for the proposal and discussion of ARCs.
 
 To create a new ARC, see [ARC-0](ARCs/arc-0000.md)
 
 To discuss ARCs ideas, see the open [Pull Requests](https://github.com/algorandfoundation/ARCs/pulls) of this repository. 
 
->>>>>>> 212af42c
 To discuss ARC drafts, use the corresponding issue in the [issue tracker](https://github.com/algorandfoundation/ARCs/issues).
 
 This repository has a github page: https://arc.algorand.foundation/