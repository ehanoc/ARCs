--- conflicted
+++ resolved
@@ -144,11 +144,7 @@
 
 The `payment_asset` parameter is used in the case that the payment is being made with some asset rather than with Algos. It **MUST** match the Asset ID of the AssetTransfer payment transaction. 
 
-<<<<<<< HEAD
-The transfer call **SHOULD** be part of a group with a size of 2 (app call + payment/asset transfer)
-=======
-The transfer call SHOULD be part of a group with a size of 2 (payment/asset transfer + app call)
->>>>>>> 202f065a
+The transfer call **SHOULD** be part of a group with a size of 2 (payment/asset transfer + app call)
 
 See [Security Considerations](#security-considerations) for details on how this method may be gamed.
 
