--- conflicted
+++ resolved
@@ -120,7 +120,6 @@
 
 The property `decimals` is **OPTIONAL**. If provided, it **MUST** match the ASA parameter `dt`.
 
-<<<<<<< HEAD
 #### Integrity Properties
 
 Compared to ERC-1155, the metadata JSON schema allows to indicate digests of the files pointed by any URI field.
@@ -139,8 +138,6 @@
 Any property with a name ending with `_integrity` **MUST** match a corresponding property containing a URI to a file with a matching digest.
 For example, if the property `hello_integrity` is specified, the property `hello` **MUST** exist and **MUST** be a URI pointing to a file with a digest equal to the digest specified by `hello_integrity`.
 
-=======
->>>>>>> a45b1dbc
 #### Sample
 
 An example of an ARC-3 Metadata JSON file follows. The properties array proposes some SUGGESTED formatting for token-specific display properties and metadata.
@@ -342,14 +339,9 @@
 These conventions are heavily based on Ethereum Improvement Proposal [ERC-1155 Metadata URI JSON Schema](https://eips.ethereum.org/EIPS/eip-1155) to facilitate interoperobility. The main differences are highlighted below:
 
 * Asset Name and Asset Unit can be optionally specified in the ASA parameters. This is to allow wallets that are not aware of ARC-3 or that are not able to retrieve the JSON file to still display meaningful information.
-<<<<<<< HEAD
-* The SHA-256 digest of the JSON Metadata file is included in the ASA parameters to ensure integrity of this file. This is redundant with the URI when IPFS is used. But this is important to ensure the integrity of the JSON file when IPFS is not used.
+* A digest of the JSON Metadata file is included in the ASA parameters to ensure integrity of this file. This is redundant with the URI when IPFS is used. But this is important to ensure the integrity of the JSON file when IPFS is not used.
 * Similarly, the JSON Metadata schema is changed to allow to specify the SHA-256 digests of the localized versions as well as the SHA-256 digests of any file pointed by a URI property.
-=======
-* A digest of the JSON Metadata file is included in the ASA parameters to ensure integrity of this file. This is redundant with the URI when IPFS is used. But this is important to ensure the integrity of the JSON file when IPFS is not used.
-* Similarly, the JSON Metadata schema is changed to allow to specify the SHA-256 digests of the localized versions.
 * When extra metadata are provided, the asset metadata parameter is computed using SHA-512/256 with prefix for proper domain separation. SHA-512/256 is the hash function used in Algorand in general (see the list of prefixes in https://github.com/algorand/go-algorand/blob/master/protocol/hash.go). Domain separation is especially important in this case to avoid mixing hash of the metadata JSON file with extra metadata. However, since SHA-512/256 is less common and since not every tool or library allows to compute SHA-512/256, when no extra metadata is specified, SHA-256 is used instead.
->>>>>>> a45b1dbc
 
 The asset name is either `arc3` or suffixed by `@arc3` to allow client software to know when an asset follows the conventions.
 
