--- conflicted
+++ resolved
@@ -34,13 +34,12 @@
         * If the resulting asset name can fit the *Asset Name* field, then `<name>` **SHOULD** be equal to the name in the JSON metadata file.
         * If the resulting asset name cannot fit the *Asset Name* field, then `<name>` **SHOULD** be a reasonable shorten version of the name in the JSON metadata file.
 * *URL* (`au`): a URI pointing to a JSON metadata file
-<<<<<<< HEAD
-    > Shai: why not call it URI?
-    > Fabrice: This is the name in the specs
-    * The URI **SHOULD** be persistent and allow to download the JSON Metadata file forever
-    * **RECOMMENDED** protocols (for compatibility and security): *https* and *ipfs*
-    >addie: what about I2P or arweave?
-    * **NOT RECOMMENDED** protocols: *http* (due to security concenrs)
+    * The URI **SHOULD** be persistent and allow to download the JSON Metadata file forever.
+    * If the string `{id}` exists in this URI or any other URI, clients **MUST** replace this with the asset ID in decimal form. The rules below applies after such a replacement.
+    * The URI **MUST** follow [RFC-3986](https://www.ietf.org/rfc/rfc3986.txt) and **MUST NOT** contain any whitespace character
+    * **RECOMMENDED** URI schemes (for compatibility and security): *https* and *ipfs*:
+        * When the file is stored on IPFS, the `ipfs://...` URI **SHOULD** be used. IPFS Gateway URI (such as `https://ipfs.io/ipfs/...`) **SHOULD NOT** be used.
+    * **NOT RECOMMENDED** URI schemes: *http* (due to security concerns).
 * *Asset Metadata (Hash)* (`am`): 
     * If the JSON metadata file specifies extra metadata `e` (property `extra_metadata`), then `am` is defined as:
 
@@ -53,15 +52,6 @@
         Python code to compute the hash and a full example are provided below (see "Sample with Extra Metadata").
         > Extra metadata can be used to store data about the asset that needs to be accessed from a smart contract. The smart contract would not be able to directly read the metadata. But, if provided with the hash of the JSON metadata file and with the extra metadata `e`, the smart contract can check that `e` is indeed valid.
     * If the JSON metadata file does not specify the property `extra_metadata`, then `am` is defined as the SHA-256 digest of the JSON metadata file as a 32-byte string (as defined in [NIST FIPS 180-4](https://doi.org/10.6028/NIST.FIPS.180-4))
-=======
-    * The URI **SHOULD** be persistent and allow to download the JSON Metadata file forever.
-    * If the string `{id}` exists in this URI or any other URI, clients **MUST** replace this with the asset ID in decimal form. The rules below applies after such a replacement.
-    * The URI **MUST** follow [RFC-3986](https://www.ietf.org/rfc/rfc3986.txt) and **MUST NOT** contain any whitespace character
-    * **RECOMMENDED** URI schemes (for compatibility and security): *https* and *ipfs*:
-        * When the file is stored on IPFS, the `ipfs://...` URI **SHOULD** be used. IPFS Gateway URI (such as `https://ipfs.io/ipfs/...`) **SHOULD NOT** be used.
-    * **NOT RECOMMENDED** URI schemes: *http* (due to security concerns)
-* *Asset Metadata* (`am`): the SHA256 digest of the JSON metadata file as a 32-byte string (as defined in [NIST FIPS 180-4](https://doi.org/10.6028/NIST.FIPS.180-4))
->>>>>>> 7b308850
 
 There are no requirements regarding the manager account of the ASA, or its the reserve account, freeze account, or clawback account.
 
