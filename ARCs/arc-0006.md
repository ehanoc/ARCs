---
arc: 6
title: Algorand Wallet Address Discovery API
discussions-to: https://github.com/algorandfoundation/ARCs/issues/52
status: Last Call
review-period-end: 2022-09-22
---

# Algorand Wallet Address Discovery API

## Summary

An API for a function used to discover the addresses a wallet user is willing to use for a given Algorand DApp.

## Abstract

<<<<<<< HEAD
A function, `enable`, which allows the discovery of accounts.
This document requires nothing else, but further semantic meaning is prescribed to `enable` in [ARC-0010](arc-0010.md) which builds off of this one and a few others.
=======
A function, `enable`, which allows the discovery of accounts. 
This document requires nothing else, but further semantic meaning is prescribed to `enable` in [ARC-0010](arc-0010.md#semantic-requirements) which builds off of this one and a few others.
>>>>>>> f06e92f8
The caller of this function is usually a dApp.

## Specification

The key words "**MUST**", "**MUST NOT**", "**REQUIRED**", "**SHALL**", "**SHALL NOT**", "**SHOULD**", "**SHOULD NOT**", "**RECOMMENDED**", "**MAY**", and "**OPTIONAL**" in this document are to be interpreted as described in [RFC-2119](https://www.ietf.org/rfc/rfc2119.txt).

> Comments like this are non-normative.

### Interfaces

```ts
export type AlgorandAddress = string;
export type GenesisHash = string;

export type EnableFunction = (
  opts?: EnableOpts
) => Promise<EnableResult>;

export interface EnableOpts = {
  genesisID?: string;
  genesisHash?: GenesisHash;
  accounts?: AlgorandAddress[];
}

export interface EnableResult = {
  genesisID: string;
  genesisHash: GenesisHash;
  accounts: AlgorandAddress[];
}

export interface EnableError extends Error {
  code: number;
  data?: any;
}

export interface WalletAccountManager {
  switchAccount: (addr: AlgorandAddress) => Promise<void>
  switchNetwork: (genesisID: string) => Promise<void>
  onAccountSwitch: (hook: (addr: AlgorandAddress) => void)
  onNetworkSwitch: (hook: (genesisID: string, genesisHash: GenesisHash) => void)
}
```

An `EnableFunction` with optional input argument `opts:EnableOpts` **MUST** return a value `ret:EnableResult` or **MUST** throw an exception object of type `EnableError`.

### String specification: `GenesisID` and `GenesisHash`

A `GenesisID` is an ascii string

A `GenesisHash` is base64 string representing a 32-byte genesis hash.

### String specification: `AlgorandAddress`

Defined as in [ARC-0001](arc-0001.md#interface-algorandaddress):

> An Algorand address is represented by a 58-character base32 string. It includes includes the checksum.

### Error Standards

`EnableError` follows the same rules as `SignTxnsError` from [ARC-0001](arc-0001.md#error-interface-signtxnserror) and uses the same status error codes.

### `WalletAccountManager`

Wallets SHOULD expose `switchAccount` function to allow an app to switch an account to another one managed by the wallet. The `switchAccount` function should return a promise which will be fulfilled when the wallet will effectively switch an account.
The function must thrown an `Error` exception when the wallet can't execute the switch (for example, the provided address is not managed by the wallet or when the address is not a valid Algorand address).

Similarly, wallets SHOULD expose `switchNetwork` function to instrument a wallet to switch to another network.
The function must thrown an `Error` exception when the wallet can't execute the switch (for example, when the provided genesis ID is not recognized by the wallet).

Very often, webapp have their own state with information about the user (provided by the account address) and a network. For example, a webapp can list all compatible Smart Contracts for a given network.
For descent integration with a wallet, we must be able to react in a webapp on the account and network switch from the wallet interface. For that we define 2 functions which MUST be exposed by wallets: `onAccountSwitch` and `onNetworkSwitch`. These function will register a hook and will call it whenever a user switches respectively an account or network from the wallet interface.

### Semantic requirements

This ARC uses interchangeably the terms "throw an error" and "reject a promise with an error".

#### First call to `enable`

Regarding a first call by a caller to `enable(opts)` or `enable()` (where `opts` is `undefined`), with potential promised return value `ret`:

When `genesisID` and/or `genesisHash` is specified in `opts`:

- The call `enable(opts)` **MUST** either throw an error or return an object `ret` where `ret.genesisID` and `ret.genesisHash` match `opts.genesisID` and `opts.genesisHash` (i.e., `ret.genesisID` is identical to `opts.genesisID` if `opts.genesisID` is specified, and `ret.genesisHash` is idential to `opts.genesisHash` if `opts.genesisHash` is sepcified).
- The user **SHOULD** be prompted for permission to acknowledge control of accounts on that specific network (defined by `ret.genesisID` and `ret.genesisHash`).
- In the case only `opts.genesisID` is provided, several networks may match this ID and the user **SHOULD** be prompted to select the network they wish to use.

When neither `genesisID` nor `genesisHash` is specified in `opts`:

- The user **SHOULD** be prompted to select the network they wish to use.
- The call `enable(opts)` **MUST** either throw an error or return an object `ret` where `ret.genesisID` and `ret.genesisHash` **SHOULD** represent the user's selection of network.
- The function **MAY** throw an error if it does not support user selection of network.

When `accounts` is specified in `opts`:

- The call `enable(opts)` **MUST** either throw an error or return an object `ret` where `ret.accounts` is an array that starts with all the same elements as `opts.accounts`, in the same order.
- The user **SHOULD** be prompted for permission to acknowledge their control of the specified accounts. The wallet **MAY** allow the user to provide more accounts than those listed.

When `accounts` is not specified in `opts`:

- The user **SHOULD** be prompted to select the accounts they wish to reveal on the selected network.
- The call `enable(opts)` **MUST** either throw an error or return an object `ret` where `ret.accounts` is a empty or non-empty array.
- If `ret.accounts` is not empty, the caller **MAY** assume that `ret.accounts[0]` is the user's "currently-selected" or "default" account, for DApps that only require access to one account.

> Empty `ret.accounts` array are used to allow a DApp to get access to an Algorand node but not to signing capabilities.

#### Network

In addition to the above rules, in all cases, if `ret.genesisID` is one of the official network `mainnet-v1.0`, `testnet-v1.0`, or `betanet-v1.0`, `ret.genesisHash` **MUST** match the genesis hash of those networks

| Genesis ID     | Genesis Hash                                   |
| -------------- | ---------------------------------------------- |
| `mainnet-v1.0` | `wGHE2Pwdvd7S12BL5FaOP20EGYesN73ktiC1qzkkit8=` |
| `testnet-v1.0` | `SGO1GKSzyE7IEPItTxCByw9x8FmnrCDexi9/cOUJOiI=` |
| `betanet-v1.0` | `mFgazF+2uRS1tMiL9dsj01hJGySEmPN28B/TjjvpVW0=` |

When using a genesis ID that is not one of the above, the caller **SHOULD** always provide a `genesisHash`.
This is because a `genesisID` does not uniquely define a network in that case.
If a caller does not provide a `genesisHash`, multiple calls to `enable` may return a different network with the same `genesisID` but a different `genesisHash`.

#### Identification of the caller

The `enable` function **MAY** remember the choices of the user made by a specific caller and use them everytime the same caller calls the function.
The function **MUST** ensure that the caller can be securely identified.
In particular, by default, the function **MUST NOT** allow webapps on the http protocol to call it, as such webapps can easily be modified by a man-in-the-middle attacker.
In the case of callers that are https websites, the caller **SHOULD** be identified by its fully qualified domain name.

The function **MAY** offer the user some "developer mode" or "advanced" options to allow calls from insecure dApps.
In that case, the fact that the caller is insecure and/or the fact that the wallet in in "developer mode" **MUST** be clearly displayed by the wallet.

#### Multiple calls to `enable`

The same caller **MAY** call multiple time the `enable` function.
When the caller is a dApp, every time a dApp is refreshed, it actually **SHOULD** call the `enable()` function.

The `enable` function **MAY NOT** return the same value every time it is called, even when called with the exact same argument `opts`.
The caller **MUST NOT** assume that the `enable` function will return always the same value and **MUST** properly handle changes of available accounts and/or changes of network.

For example, a user may want to change network or accounts for a dApp.
That is why, upon refresh, the dApp **SHOULD** automatically switch network and perform all required changes.
Examples of required changes include but are not limited to change of the list of accounts, change of statuses of the account (e.g., opted in or not), change of the balances of the accounts.

## Rationale

This API puts power in the user's hands to choose a preferred network and account to use when interacting with a dApp.

It also allows dApp developers to suggest a specific network, or specific accounts, as appropriate.
The user still maintains the ability to reject the dApp's suggestions, which corresponds to rejecting the promise returned by `enable()`.

## Copyright

Copyright and related rights waived via [CC0](https://creativecommons.org/publicdomain/zero/1.0/).<|MERGE_RESOLUTION|>--- conflicted
+++ resolved
@@ -14,13 +14,8 @@
 
 ## Abstract
 
-<<<<<<< HEAD
-A function, `enable`, which allows the discovery of accounts.
-This document requires nothing else, but further semantic meaning is prescribed to `enable` in [ARC-0010](arc-0010.md) which builds off of this one and a few others.
-=======
 A function, `enable`, which allows the discovery of accounts. 
 This document requires nothing else, but further semantic meaning is prescribed to `enable` in [ARC-0010](arc-0010.md#semantic-requirements) which builds off of this one and a few others.
->>>>>>> f06e92f8
 The caller of this function is usually a dApp.
 
 ## Specification
