---
arc: 4
title: Algorand Application Binary Interface (ABI)
status: Last Call
---

# Algorand Transaction Calling Conventions

> This API is a draft.  Some elements may change.

## Summary

A standard for encoding contract call transactions to invoke methods
on an Algorand _Applications_ (aka "smart contracts").

## Abstract

This document introduces conventions for encoding method calls,
including argument and return value encoding, in Algorand Application
call transactions. The goal is to allow clients, such as wallets and
dapp frontends, to properly encode call transactions based on a description 
of the interface. Further, explorers will be able to show details of
these method invocations.

## Definitions

* **Application:** an Algorand Application, aka "smart contract", 
  "stateful contract", "contract", or "app".
* **HLL:** a higher level language that compiles to TEAL bytecode.
* **dapp (frontend)**: a decentralized application frontend, interpreted here to
  mean an off-chain frontend (a webapp, native app, etc.) that interacts with
  Applications on the blockchain.
* **wallet**: an off-chain application that stores secret keys for on-chain
  accounts and can display and sign transactions for these accounts.
* **explorer**: an off-chain application that allows browsing the blockchain,
  showing details of transactions.

## Specification

The key words "**MUST**", "**MUST NOT**", "**REQUIRED**", "**SHALL**",
"**SHALL NOT**", "**SHOULD**", "**SHOULD NOT**", "**RECOMMENDED**",
"**MAY**", and "**OPTIONAL**" in this document are to be interpreted
as described in [RFC-2119](https://www.ietf.org/rfc/rfc2119.txt).

> Comments like this are non-normative.

Interfaces are defined in TypeScript. All the objects that are defined 
are valid JSON objects, and all JSON `string` types are UTF-8 encoded.

### Overview

This document makes recommendations for encoding method invocations as
Application call transactions, and for describing methods for
access by higher-level entities.  Encoding recommendations are
intended to be minimal, intended only to allow interoperability among
Applications.  Higher level recommendations are intended to enhance
user-facing interfaces, such as high-level language, dapps, and
wallets.  Applications that follow the recommendations described here are 
called _ARC-4 Applications_.

### Methods

A method is a section of code intended to be invoked externally with
an Application call transaction. A method must have a name, it may
take a list of arguments as input when it is invoked, and it may
return a single value (which may be a tuple) when it finishes
running. The possible types for arguments and return values are
described later in the [Encoding](#encoding) section.

Invoking a method involves creating an Application call transaction to
specifically call that method. Methods are different from internal
subroutines that may exist in a contract, but are not externally
callable. Methods may be invoked by a top-level Application call
transaction from an off-chain caller, or by an Application call inner
transaction created by another smart contract.


#### Method Signature

A method signature is a unique identifier for a method. The signature
is a string that consists of the method's name, an open parenthesis, a
comma-separated list of the types of its arguments, a closing
parenthesis, and the method's return type, or `void` if it does not
return a value. The name of arguments **MUST NOT** be included in a
method's signature, and **MUST NOT** contain any whitespace.

For example, `add(uint64,uint64)uint128` is the method signature for a
method named `add` which takes two uint64 parameters and returns a
uint128. Signatures are encoded in ASCII. 

For the benefit of universal interoperability (especially in HLLs), 
names **MUST** satisfy the regular expression `[_A-Za-z][A-Za-z0-9_]*`.
Names starting with an underscore are reserved and **MUST** only
be used as specified in this ARC or future ABI-related ARC.


#### Method Selector

Method signatures contain all the information needed to identify a
method, however the length of a signature is unbounded. Rather than
consume program space with such strings, a method selector is used to
identify methods in calls. A method selector is the first four bytes of
the SHA-512/256 hash of the method signature.

For example, the method selector for a method named `add` which takes
two uint64 parameters and returns a uint128 can be computed as
follows:

```
Method signature: add(uint64,uint64)uint128
SHA-512/256 hash (in hex): 8aa3b61f0f1965c3a1cbfa91d46b24e54c67270184ff89dc114e877b1753254a
Method selector (in hex): 8aa3b61f
```


#### Method Description

A method description provides further information about a method
beyond its signature. This description is encoded in JSON and consists
of a method's name, description, arguments (their types, names, and
descriptions), and return type (and possible description for the
return type). From this structure, the method's signature and selector
can be calculated. The Algorand SDKs provide convenience functions
to calculate signatures and selectors from such JSON files.

These details will enable high-level languages and dapps/wallets to
properly encode arguments, call methods, and decode return
values. This description can populate UIs in dapps, wallets, and
explorers with description of parameters, as well as populate
information about methods in IDEs for HLLs.

The JSON structure for such an object is:

```typescript
interface Method {
  /** The name of the method */
  name: string;
  /** Optional, user-friendly description for the method */
  desc?: string;
  /** The arguments of the method, in order */
  args: Array<{
    /** The type of the argument */
    type: string;
    /** Optional, user-friendly name for the argument */
    name?: string;
    /** Optional, user-friendly description for the argument */
    desc?: string;
  }>;
  /** Information about the method's return value */
<<<<<<< HEAD
  returns: {
    /** The type of the return value, or "void" to indicate no return value. */
    type: string,
    /** Optional, user-friendly description for the return value */
    desc?: string
  }
=======
  returns: { type: string; desc?: string };
>>>>>>> 86430914
}
```

For example:

```json
{
  "name": "add",
  "desc": "Calculate the sum of two 64-bit integers",
  "args": [
    { "type": "uint64", "name": "a", "desc": "The first term to add" },
    { "type": "uint64", "name": "b", "desc": "The second term to add" }
  ],
  "returns": { "type": "uint128", "desc": "The sum of a and b" }
}
```


### Interfaces

An Interface is a logically grouped set of methods. All method selectors in an
Interface **MUST** be unique. Method names **MAY** not be unique, as long as
the corresponding method selectors are different. Method names in Interfaces 
**MUST NOT** begin with an underscore.

An Algorand Application *implements* an Interface if it supports
all of the methods from that Interface. An Application **MAY** implement
zero, one, or multiple Interfaces.

Interface designers **SHOULD** try to prevent collisions of method selectors 
between Interfaces that are likely to be implemented together by the same 
Application.

> For example, an Interface `Calculator` providing addition and subtraction
> of integer methods and an Interface `NumberFormating` providing formatting
> methods for numbers into strings are likely to be used together.
> Interface designers should ensure that all the methods in `Calculator` and
> `NumberFormatting` have a distinct method selectors.


#### Interface Description

An Interface description is a JSON object containing the JSON
descriptions for each of the methods in the Interface.

The JSON structure for such an object is:

```typescript
interface Interface {
  /** A user-friendly name for the interface */
  name: string;
  /** Optional, user-friendly description for the interface */
  desc?: string;
  /** All of the methods that the interface contains */
  methods: Method[];
}
```

Interface names **MUST** satisfy the regular expression `[_A-Za-z][A-Za-z0-9_]*`.
Interface names starting by `ARC` are reserved to interfaces defined in ARC.
Interfaces defined in `ARC-XXXX` (where `XXXX` is a 0-padded number) **SHOULD**
start with `ARC_XXXX`.

For example:

```json
{
  "name": "Calculator",
  "desc": "Interface for a basic calculator supporting additions and multiplications",
  "methods": [
    {
      "name": "add",
      "desc": "Calculate the sum of two 64-bit integers",
      "args": [
        { "type": "uint64", "name": "a", "desc": "The first term to add" },
        { "type": "uint64", "name": "b", "desc": "The second term to add" }
      ],
      "returns": { "type": "uint128", "desc": "The sum of a and b" }
    },
    {
      "name": "multiply",
      "desc": "Calculate the product of two 64-bit integers",
      "args": [
        { "type": "uint64", "name": "a", "desc": "The first factor to multiply" },
        { "type": "uint64", "name": "b", "desc": "The second factor to multiply" }
      ],
      "returns": { "type": "uint128", "desc": "The product of a and b" }
    }
  ]
}
```

### Contracts

A Contract is a declaration of what an Application implements. It includes
the complete list of the methods implemented by the related Application.
It is similar to an Interface, but it may include further details about the
concrete implementation, as well as implementation-specific methods that
do not belong to any Interface. All methods in a Contract **MUST** be
unique; specifically, each method **MUST** have a unique method selector.

Method names in Contracts **MAY** begin with underscore, but these
names are reserved for use by this ARC and future extensions of this ARC.

#### OnCompletion Actions and Creation

In addition to the set of methods from the Contract's definition,
a Contract **MAY** allow Application calls with zero arguments, also
known as bare Application calls. Since method invocations with zero
arguments still encode the method selector as the first Application
call arguments, bare Application calls are always distinguishable
from method invocations.

The primary purpose of bare Application calls is to allow the
execution of an OnCompletion (`apan`) action which requires no
inputs and has no return value. A Contract **MAY** allow this
for all OnCompletion actions, for only a subset of them, or for
none at all. Great care should be taken when allowing these
operations.

If a Contract elects to allow bare Application calls for some
OnCompletion actions, then that Contract **SHOULD** also allow
any of its methods to be called with those OnCompletion actions,
as long as this would not cause undesirable or nonsensical behavior.

> The reason for this is because if it's acceptable to allow an
> OnCompletion action to take place in isolation inside of a bare
> Application call, then it's most likely acceptable to allow
> the same action to take place at the same time as an ABI method
> call. And since the latter can be accomplished in just one
> transaction, it can be more efficient.

If a Contract requires an OnCompletion action to take inputs or
to return a value, then the **RECOMMENDED** behavior of the Contract
should be to not allow bare Application calls for that OnCompletion
action. Rather, the Contract should have one or more methods that
are meant to be called with the appropriate OnCompletion action set
in order to process that action.

If an Application is called with greater than zero Application call
arguments (**NOT** a bare Application call), the Application **MUST**
always treat the first argument as a method selector and invoke
the specified method, regardless of the OnCompletion action of
the Application call. This applies to Application creation
transactions as well, where the supplied Application ID is 0.

Similar to OnCompletion actions, if a Contract requires its
creation transaction to take inputs or to return a value, then
the **RECOMMENDED** behavior of the Contract should be to not
allow bare Application calls for creation. Rather, the Contract
should have one or more methods that are meant to be called
in order to create the Contract.

#### Contract Description

A Contract description is a JSON object containing the JSON
descriptions for each of the methods in the Contract.

The JSON structure for such an object is:

```typescript
interface Contract {
  /** A user-friendly name for the contract */
  name: string,
  /** Optional, user-friendly description for the interface */
  desc?: string,
  /**
   * Optional object listing the contract instances across different networks
   */
  networks?: {
    /**
     * The key is the base64 genesis hash of the network, and the value contains
     * information about the deployed contract in the network indicated by the
     * key
     */
    [network: string]: {
      /** The app ID of the deployed contract in this network */
      appID: number
    }
  }
  /** All of the methods that the contract implements */
  methods: Method[]
}
```

Contract names **MUST** satisfy the regular expression `[_A-Za-z][A-Za-z0-9_]*`.

The `desc` fields of the Contract and the methods inside the Contract 
**SHOULD** contain the informations that are not explicitely encoded in the other fields,
such as support of bare Application calls, requirement of specific 
OnCompletion action for specific methods, and methods to call for creation
(if creation cannot be done via a bare Application call).

For example:

```json
{
  "name": "Calculator",
  "desc": "Contract of a basic calculator supporting additions and multiplications. Implements the Calculator interface.",
  "networks": {
    "wGHE2Pwdvd7S12BL5FaOP20EGYesN73ktiC1qzkkit8=": { "appID": 1234 },
    "SGO1GKSzyE7IEPItTxCByw9x8FmnrCDexi9/cOUJOiI=": { "appID": 5678 },
  },
  "methods": [
    {
      "name": "add",
      "desc": "Calculate the sum of two 64-bit integers",
      "args": [
        { "type": "uint64", "name": "a", "desc": "The first term to add" },
        { "type": "uint64", "name": "b", "desc": "The second term to add" }
      ],
      "returns": { "type": "uint128", "desc": "The sum of a and b" }
    },
    {
      "name": "multiply",
      "desc": "Calculate the product of two 64-bit integers",
      "args": [
        { "type": "uint64", "name": "a", "desc": "The first factor to multiply" },
        { "type": "uint64", "name": "b", "desc": "The second factor to multiply" }
      ],
      "returns": { "type": "uint128", "desc": "The product of a and b" }
    }
  ]
}
```


## Method Invocation

In order for a caller to invoke a method, the caller and the method
implementation (callee) must agree on how information will be passed
to and from the method. This ABI defines a standard for where this
information should be stored and its format.


### Standard Format

The method selector must be the first Application call argument (index 0),
accessible as `txna ApplicationArgs 0` from TEAL (except for bare Application
calls, which use zero application call arguments).

If a method has 15 or fewer arguments, each arguments **MUST** be placed in
order in the following Application call argument slots (indexes 1 through
15). The arguments **MUST** be encoded as defined in the [Encoding](#encoding)
section.

Otherwise, if a method has 16 or more arguments, the first 14 **MUST** be
placed in order in the following Application call argument slots (indexes 1
through 14), and the remaining arguments **MUST** be encoded as a tuple
in the final Application call argument slot (index 15). The arguments must
be encoded as defined in the [Encoding](#encoding) section.

If a method has a non-void return type, then the return value of the method
**MUST** be located in the final logged value of the method's execution,
using the `log` opcode. The logged value **MUST** contain a specific 4 byte
prefix, followed by the encoding of the return value as defined in the 
[Encoding](#encoding) section. The 4 byte prefix is defined as the first 4 
bytes of the SHA-512/256 hash of the ASCII string `return`. In hex, this is
`151f7c75`.

> For example, if the method `add(uint64,uint64)uint128` wanted to return the
> value 4160, it would log the byte array `151f7c7500000000000000000000000000001040`
> (shown in hex).

### Implementing a Method

An ARC-4 Application implementing a method:

1. **MUST** check if `txn NumAppArgs` equals 0. If true, then this is a
bare Application call. If the Contract supports bare Application calls
for the current transaction parameters (it **SHOULD** check the OnCompletion
action and whether the transaction is creating the application), it **MUST**
handle the call appropriately and either approve or reject the transaction.
The following steps **MUST** be ignored in this case. Otherwise, if
the Contract does not support this bare application call, the Contract
**MUST** reject the transaction.

2. **MUST** examine `txna ApplicationArgs 0` to identify the selector
of the method being invoked. If the contract does not implement a method with
that selector, the Contract **MUST** reject the transaction.

3. **MUST** execute the actions required to implement the method being
invoked. In general, this works by branching to the body of the method
indicated by the selector.

4. The code for that method **MAY** extract the arguments it needs, if
any, from the application call arguments as described in the [Encoding](#encoding)
section. If the method has more than 15 arguments and the contract
needs to extract an argument beyond the 14th, it **MUST** decode
`txna ApplicationArgs 15` as a tuple to access the arguments contained in it.

5. If the method is non-void, the Application **MUST** encode the
return value as described in the [Encoding](#encoding) section and then
`log` it with the prefix `151f7c75`. Other values **MAY** be logged
before the return value, but other values **MUST NOT** be logged after
the return value.


### Calling a Method from Off-Chain

To invoke an ARC-4 Application, an off-chain system, such as a dapp or wallet,
would first obtain the Interface or Contract description JSON object
for the app. The client may now:

1. Create an Application call transaction with the following parameters:
    1. Use the ID of the desired Application whose program code
       implements the method being invoked, or 0 if they wish to
       create the Application.
    2. Use the selector of the method being invoked as the first
       Application call argument.
    3. Encode all arguments for the method, if any, as described in
       the [Encoding](#encoding) section. If the method has more than 15 arguments,
       encode all arguments beyond (but not including) the 14th
       as a tuple into the final Application call argument.
2. Submit this transaction and wait until it successfully commits to
   the blockchain.
3. Decode the return value, if any, from the ApplyData's log
   information.

Clients **MAY** ignore the return value.

An exception to the above instructions is if the app supports bare
Application calls for some transaction parameters, and the client
wishes to invoke this functionality. Then the client may simply create
and submit to the network an Application call transaction with the ID of
the Application (or 0 if they wish to create the application) and the
desired OnCompletion value set. Application arguments **MUST NOT** be
present.

## Encoding

This section describes how ABI types can be represented as byte strings.

Like the [EthereumABI](https://docs.soliditylang.org/en/v0.8.6/abi-spec.html), this
encoding specification is designed to have the following two
properties:


1. The number of non-sequential "reads" necessary to access a value is
   at most the depth of that value inside the encoded array
   structure. For example, at most 4 reads are needed to retrieve a
   value at `a[i][k][l][r]`.
2. The encoding of a value or array element is not interleaved with
   other data and it is relocatable, i.e. only relative “addresses”
   (indexes to other parts of the encoding) are used.


### Types

The following types are supported in the Algorand ABI.

* `uint<N>`: An `N`-bit unsigned integer, where `8 <= N <= 512` and `N % 8 = 0`. When this type is
used as part of a method signature, `N` must be written as a base 10 number without any leading zeros.
* `byte`: An alias for `uint8`.
* `bool`: A boolean value that is restricted to either 0 or 1. When encoded, up to 8 consecutive
`bool` values will be packed into a single byte.
* `ufixed<N>x<M>`: An `N`-bit unsigned fixed-point decimal number with precision `M`, where
`8 <= N <= 512`, `N % 8 = 0`, and `0 < M <= 160`, which denotes a value `v` as `v / (10^M)`. When
this type is used as part of a method signature, `N` and `M` must be written as base 10 numbers
without any leading zeros.
* `<type>[<N>]`: A fixed-length array of length `N`, where `N >= 0`. `type` can be any other type.
When this type is used as part of a method signature, `N` must be written as a base 10 number without
any leading zeros, _unless_ `N` is zero, in which case only a single 0 character should be used.
* `address`: Used to represent a 32-byte Algorand address. This is equivalent to `byte[32]`.
* `<type>[]`: A variable-length array. `type` can be any other type.
* `string`: A variable-length byte array (`byte[]`) assumed to contain UTF-8 encoded content.
* `(T1,T2,…,TN)`: A tuple of the types `T1`, `T2`, …, `TN`, `N >= 0`.
* reference types `account`, `asset`, `application`: only for arguments, in which case they are an
alias for `uint8`. See section "Reference Types" below.

Additional special use types are defined in [Reference Types](#reference-types)
and [Transaction Types](#transaction-types).

### Static vs Dynamic Types

For encoding purposes, the types are divided into two categories: static and dynamic.

The dynamic types are:

*  `<type>[]` for any `type`
    * This includes `string` since it is an alias for `byte[]`.
* `<type>[<N>]` for any dynamic `type`
* `(T1,T2,...,TN)` if `Ti` is dynamic for some `1 <= i <= N`

All other types are static. For a static type, all encoded values of
that type have the same length, irrespective of their actual value.


### Encoding Rules

Let `len(a)` be the number of bytes in the binary string `a`. The
returned value shall be considered to have the ABI type `uint16`.

Let `enc` be a mapping from values of the ABI types to binary
strings. This mapping defines the encoding of the ABI.

For any ABI value `x`, we recursively define `enc(x)` to be as follows:

* If `x` is a tuple of `N` types, `(T1,T2,...,TN)`, where `x[i]` is the value at index `i`, starting at 1:
    * `enc(x) = head(x[1]) ... head(x[N]) tail(x[1]) ... tail(x[N])`
    * Let `head` and `tail` be mappings from values in this tuple to binary strings. For each `i` such that `1 <= i <= N`, these mappings are defined as:
        * If `Ti` (the type of `x[i]`) is static:
            * If `Ti` is `bool`:
                * Let `after` be the largest integer such that all `T(i+j)` are `bool`, for `0 <= j <= after`.
                * Let `before` be the largest integer such that all `T(i-j)` are `bool`, for `0 <= j <= before`.
                * If `before % 8 == 0`:
                    * `head(x[i]) = enc(x[i]) | (enc(x[i+1]) >> 1) | ... | (enc(x[i + min(after,7)]) >> min(after,7))`, where `>>` is bitwise right shift which pads with 0, `|` is bitwise or, and `min(x,y)` returns the minimum value of the integers `x` and `y`.
                    * `tail(x[i]) = ""` (the empty string)
                * Otherwise:
                    * `head(x[i]) = ""` (the empty string)
                    * `tail(x[i]) = ""` (the empty string)
            * Otherwise:
                * `head(x[i]) = enc(x[i])`
                * `tail(x[i]) = ""` (the empty string)
        * Otherwise:
            * `head(x[i]) = enc(len( head(x[1]) ... head(x[N]) tail(x[1]) ... tail(x[i-1]) ))`
            * `tail(x[i]) = enc(x[i])`
* If `x` is a fixed-length array `T[N]`:
    * `enc(x) = enc((x[0], ..., x[N-1]))`, i.e. it’s encoded as if it were an `N` element tuple where every element is type `T`.
* If `x` is a variable-length array `T[]` with `k` elements:
    * `enc(x) = enc(k) enc([x[0], ..., x[k-1]])`, i.e. it’s encoded as if it were a fixed-length array of `k` elements, prefixed with its length, `k`.
* If `x` is an `N`-bit unsigned integer, `uint<N>`:
    * `enc(x)` is the `N`-bit big-endian encoding of `x`.
* If `x` is an `N`-bit unsigned fixed-point decimal number with precision `M`, `ufixed<N>x<M>`:
    * `enc(x) = enc(x * 10^M)`, where `x * 10^M` is interpreted as a `uint<N>`.
* If `x` is a boolean value `bool`:
    * `enc(x)` is a single byte whose **most significant bit** is either 1 or 0, if `x` is true or false respectively. All other bits are 0. Note: this means that a value of true will be encoded as `0x80` (`10000000` in binary) and a value of false will be encoded as `0x00`. This is in contrast to most other encoding schemes, where a value of true is encoded as `0x01`.

Since `string` and `address` are aliases for `byte[]` and `byte[32]`
respectively (and `byte` is an alias for `uint8`), the rules for
encoding these types are covered above.

### Reference Types

Three special types are supported _only_ as the type of an
argument. They **MUST NOT** be embedded in arrays or tuples, as 
their encoding is unusual. (They **MAY** implicitly be part of
a tuple if they are the type of the 15-th argument or an argument
further away.)

* `account` represents an Algorand account, stored in the Accounts (`apat`) array
* `asset` represents an Algorand Standard Asset (ASA), stored in the Foreign Assets (`apas`) array
* `application` represents an Algorand Smart Contract, stored in the Foreign Apps (`apfa`) array

Some AVM opcodes require specific values to be placed in the "foreign
arrays" of the Application call transaction. These three types allow
methods to describe these requirements. To encode method calls that
have these types as arguments, the value in question is placed in the
Accounts (`apat`), Foreign Assets (`apas`), or Foreign Apps (`apfa`)
arrays, respectively, and a `uint8` containing the index of the value
in the appropriate array is encoded in the normal location for this
argument.

Note that the Accounts and Foreign Apps arrays have an implicit value
at index 0, the Sender of the transaction or the called Application,
respectively. Therefore, indexes of any additional values begin at 1.
Additionally, for efficiency, callers of a method that wish to pass the
transaction Sender as an `account` value or the called Application as
an `application` value **SHOULD** use 0 as the index of these values
and not explicitly add them to Accounts or Foreign Apps arrays.

When passing addresses, ASAs, or apps that are _not_ required to be
accessed by such opcodes, ARC-4 Contracts **SHOULD** use the base
types for passing these types: `address` for accounts and `uint64`
for asset or Application IDs.

### Transaction Types

Some apps require that they are invoked as part of a larger
transaction group, containing specific additional transactions.  Seven
addition special types are supported (only) as argument types to
describe such requirements.

* `txn` represents any Algorand transaction
* `pay` represents a PaymentTransaction (algo transfer)
* `keyreg` represents a KeyRegistration transaction (configure
  consensus participation)
* `acfg` represent a AssetConfig transaction (create, configure, or
  destroy ASAs)
* `axfer` represents an AssetTransfer transaction (ASA transfer)
* `afrz` represents an AssetFreezeTx transaction (freeze or unfreeze
  and ASA)
* `appl` represents an ApplicationCallTx transaction (create/invoke a Smart Contract)

Arguments of these types are encoded as consecutive transactions in
the same transaction group as the Application call, placed in the
position immediately preceding the Application call. Unlike "foreign"
references, these special types are not encoded in ApplicationArgs as
small integers "pointing" to the associated object.  In fact, they
occupy no space at all in the Application Call transaction
itself. Allowing explicit references would create opportunities for
multiple transaction "values" to point to the same transaction in the
group, which is undesirable. Instead, the locations of the
transactions are implied entirely by the placement of the transaction
types in the argument list.

For example, to invoke the method `deposit(string,axfer,pay,uint32)void`,
a client would create a transaction group containing, in this order:
1. an asset transfer
2. a payment
3. the actual Application call

When encoding the other (non-transaction) arguments, the client 
**MUST** act as if the transaction arguments were completely absent 
from the method signature. The Application call would contain the method 
selector in ApplicationArgs[0], the first (string) argument in 
ApplicationArgs[1], and the fourth (uint32) argument in ApplicationArgs[2].


ARC-4 Applications **SHOULD** be constructed to allow their invocations to be
combined with other contract invocations in a single atomic group if
they can do so safely. For example, they **SHOULD** use `gtxns` to examine
the previous index in the group for a required `pay` transaction,
rather than hardcode an index with `gtxn`.

<<<<<<< HEAD
In general, an ARC-4 Application method with n transactions as arguments **SHOULD** 
only inspect the n previous transactions. In particular, it **SHOULD NOT**
=======
In general, an ARC-4 app method with `n` transactions as arguments **SHOULD** 
only inspect the `n` previous transactions. In particular, it **SHOULD NOT**
>>>>>>> 86430914
inspect transactions after and it **SHOULD NOT** check the size of a transaction 
group (if this can be done safely). 
In addition, a given method **SHOULD** always expect the same
number of transactions before itself. For example, the method 
`deposit(string,axfer,pay,uint32)void` is always preceded by two transactions.
It is never the case that it can be called only with one asset transfer
but no payment transfer.

> The reason for the above recommendation is to provide minimal
> composability support while preventing obvious dangerous attacks.
> For example, if some apps expect payment transactions after them
> while other expect payment transaction before them, then the same
> payment may be counted twice.


## Copyright

Copyright and related rights waived via [CC0](https://creativecommons.org/publicdomain/zero/1.0/).
<|MERGE_RESOLUTION|>--- conflicted
+++ resolved
@@ -147,16 +147,12 @@
     desc?: string;
   }>;
   /** Information about the method's return value */
-<<<<<<< HEAD
   returns: {
     /** The type of the return value, or "void" to indicate no return value. */
-    type: string,
+    type: string;
     /** Optional, user-friendly description for the return value */
-    desc?: string
-  }
-=======
-  returns: { type: string; desc?: string };
->>>>>>> 86430914
+    desc?: string;
+  };
 }
 ```
 
@@ -320,9 +316,9 @@
 ```typescript
 interface Contract {
   /** A user-friendly name for the contract */
-  name: string,
+  name: string;
   /** Optional, user-friendly description for the interface */
-  desc?: string,
+  desc?: string;
   /**
    * Optional object listing the contract instances across different networks
    */
@@ -334,11 +330,11 @@
      */
     [network: string]: {
       /** The app ID of the deployed contract in this network */
-      appID: number
+      appID: number;
     }
   }
   /** All of the methods that the contract implements */
-  methods: Method[]
+  methods: Method[];
 }
 ```
 
@@ -672,13 +668,8 @@
 the previous index in the group for a required `pay` transaction,
 rather than hardcode an index with `gtxn`.
 
-<<<<<<< HEAD
-In general, an ARC-4 Application method with n transactions as arguments **SHOULD** 
-only inspect the n previous transactions. In particular, it **SHOULD NOT**
-=======
-In general, an ARC-4 app method with `n` transactions as arguments **SHOULD** 
+In general, an ARC-4 Application method with `n` transactions as arguments **SHOULD** 
 only inspect the `n` previous transactions. In particular, it **SHOULD NOT**
->>>>>>> 86430914
 inspect transactions after and it **SHOULD NOT** check the size of a transaction 
 group (if this can be done safely). 
 In addition, a given method **SHOULD** always expect the same
