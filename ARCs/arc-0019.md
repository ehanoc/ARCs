---
arc: 19
title: Templating of NFT ASA URLs for mutability
description: A proposal to allow a templating mechanism of the URL so that changeable data in an asset can be substituted by a client, providing a mutable URL.
author: Patrick Bennett / TxnLab Inc. (@pbennett)
<<<<<<< HEAD
discussions-to: #arcs in Algorand Discord
status: Last Call
=======
discussions-to: https://github.com/algorandfoundation/ARCs/issues/73
status: Draft
>>>>>>> 3d0ae3b2
type: Standards Track
category: ARC
created: 2021-01-23
---

## Abstract
This ARC describes a template substitution for URLs in ASAs, initially for ipfs:// scheme URLs allowing mutable CID replacement in rendered URLs.

The proposed template-XXX scheme has substitions like: 
```
template-ipfs://{ipfscid:<version>:<multicodec>:<field name containing 32-byte digest, ie reserve>:<hash type>}[/...]
```

This will allow modifying the 32-byte 'Reserve address' in an ASA to represent a new IPFS content-id hash. Changing of the reserve address via an asset-config transaction will be all that is needed to point an ASA URL to new IPFS content. The client reading this URL, will compose a fully formed IPFS Content-ID based on the version, multicodec, and hash arguments provided in the ipfscid substitition.

## Motivation

While immutability for many NFTs is appropriate (see ARC3 link), there are cases where some type of mutability is desired for NFT metadata and/or digital media. The data being referenced by the pointer should be immutable but the pointer may be updated to provide a kind of mutability. The data being referenced may be of any size.

Algorand ASAs support mutation of several parameters, namely the role address fields (Manager, Clawback, Freeze, and Reserve addresses), unless previously cleared. These are changed via an asset-config transaction from the Manager account. An asset-config transaction may include a note, but it is limited to 1KB and accessing this value requires clients to use an indexer to iterate/retrieve the values.

Of the parameters that are mutable, the Reserve address is somewhat distinct in that it is not used for anything directly as part of the protocol. It is used solely for determining what is in/out of circulation (by subtracting supply from that held by the reserve address). With a (pure) NFT, the Reserve address is irrelevant as it is a 1 of 1 unit. Thus, the Reserve address may be repurposed as a 32-byte 'bitbucket'.

These 32-bytes can, for example, hold a SHA2-256 hash uniquely referencing the desired content for the ASA (ARC3-like metadata for example)

Using the reserve address in this way means that what an ASA 'points to' for metadata can be changed with a single asset config transaction, changing only the 32-bytes of the reserve address.  The new value is accessible via even non-archival nodes with a single call to the `/v2/assets/xxx` REST endpoint.  

## Specification

The key words "**MUST**", "**MUST NOT**", "**REQUIRED**", "**SHALL**", "**SHALL NOT**", "**SHOULD**", "**SHOULD NOT**", "**RECOMMENDED**", "**MAY**", and "**OPTIONAL**" in this document are to be interpreted as described in [RFC-2119](https://www.ietf.org/rfc/rfc2119.txt).

This proposal specifies a method to provide mutability for IPFS hosted content-ids.  The intention is that FUTURE ARCs could define additional template substitutions, but this is not meant to be a kitchen sink of templates, only to establish a possible baseline of syntax. 

An indication that this ARC is in use is defined by an ASA URL's "scheme" having the prefix "**template-**".  

An Asset conforming this specification **MUST** have:

1. **URL Scheme of "template-ipfs"**

The URL of the asset must be of the form:
```plain
template-ipfs://(...)
```

> The ipfs:// scheme is already somewhat of a meta scheme in that clients interpret the ipfs scheme as referencing an IPFS CID (version 0/base58 or 1/base32 currently) followed by optional path within certain types of IPFS DAG content (IPLD CAR content for example). The clients take the CID and use to fetch directly from the IPFS network directly via IPFS nodes, or via various IPFS gateways (https://ipfs.io/ipfs/CID[/...], pinata, etc.)).  

2. **An "ipfscid" _template_ argument in place of the normal CID.**

Where the format of templates are `{<template type>:<parameters...>])`

The ipfscid template definitions is based on properties within the IPFS CID spec: https://github.com/multiformats/cid  

```
ipfscid:<version>:<multicodec content-type name>:<field name (containing 32-byte digest, i.e., "reserve")>:<hash type>
```

> The intent is to recompose a complete CID based on the content-hash contained within the 32-byte reserve address, but using the correct multicodec content type, ipfs content-id version, and hash type to match how the asset creator will seed the IPFS content.  If a single file is added using the 'ipfs' CLI via `ipfs add --cid-version=1 metadata.json` then the resulting content will be encoded using the 'raw' multicodec type.  If a directory is added containing one or more files, then it will be encoded using the dag-pb multicodec.  CAR content will also be dag-pb. Thus based on the method used to post content to IPFS, the ipfscid template should match. 

The parameters to the template ipfscid are:
1. IPFS `<version>`, **MUST** a valid IPFS CID version. Client implementation **MUST** support '0' or '1' and **SHOULD** support future version.
2. `<multicodec content-type name>` **MUST** be an IPFS multicodec name. Client implementations **MUST** support 'raw' or 'dag-pb'. Other codecs **SHOULD** be supported but are beyond the scope of this proposal.
3. `<field name>` **MUST** be 'reserve'.
	> This is to represent the reserve address is used for the 32-byte hash. It is specified here so future iterations of the specification may allow other fields or syntaxes to reference other mutable field types.
4. `<hash type>` **MUST** be the multihash hash function type (as defined in https://multiformats.io/multihash/). Client implementations **MUST** support 'sha2-256' and **SHOULD** support future hash types when introduced by IPFS.

> IPFS may add future versions of the cid spec, and add additional multicodec types or hash types.

Implementations **SHOULD** use IPFS libraries where possible that accept multicodec and hash types as named values and allow a CID to be composed generically.

### Examples

> This whole section is non-normative.

* ASA URL: `template-ipfs://{ipfscid:0:dag-pb:reserve:sha2-256}/arc3.json`  
* ASA URL: `template-ipfs://{ipfscid:1:raw:reserve:sha2-256}`  
* ASA URL: `template-ipfs://{ipfscid:1:dag-pb:reserve:sha2-256}/metadata.json`  

#### Deployed Testnet Example

An example was pushed to TestNet, converting from an existing ARC3 MainNet ASA (asset ID 560421434, https://algoexplorer.io/asset/560421434)

With IPFS URL:
```
ipfs://QmQZyq4b89RfaUw8GESPd2re4hJqB8bnm4kVHNtyQrHnnK
```

The TestNet ASA was minted with the URL: 
```
template-ipfs://{ipfscid:0:dag-pb:reserve:sha2-256}
``` 
as the original CID is a V0 / dag-pb CID.

A helpful link to 'visualize' CIDs and for this specific id, is https://cid.ipfs.io/#QmQZyq4b89RfaUw8GESPd2re4hJqB8bnm4kVHNtyQrHnnK

Using the example encoding implementation, results in virtual 'reserve address' of 
```
EEQYWGGBHRDAMTEVDPVOSDVX3HJQIG6K6IVNR3RXHYOHV64ZWAEISS4CTI
```
which is the address (with checksum) corresponding to the 32-byte with hexadecimal value:
```
21218B18C13C46064C951BEAE90EB7D9D3041BCAF22AD8EE373E1C7AFB99B008
```
(Transformation from a 32-byte public key to an address can be found there on [the developer website](https://developer.algorand.org/docs/get-details/accounts/#transformation-public-key-to-algorand-address).)

The resulting ASA can be seen on https://testnet.algoexplorer.io/asset/66753108

Using the forked https://github.com/TxnLab/arc3.xyz repo, with testnet selected, and the /nft/66753108 url - the browser will display the original content as-is, using only the Reserve address as the source of the content hash.

### Interactions with ARC-3

This ARC is compatible with [ARC-3](./arc-0003.md) with the following notable exception: 
the ASA Metadata Hash (`am`) is no more necessarily a valid hash of the JSON Metadata File pointed by the URL.

As such, clients cannot be strictly compatible to both ARC-3 and ARC-19. An ARC-3 and ARC-19 client **SHOULD** ignore validation of the ASA Metadata Hash when the Asset URL is following ARC-19.

ARC-3 clients **SHOULD** clearly indicate to the user when displaying an ARC-19 ASA, as contrary to a strict ARC-3 ASA, the asset may arbitrarily change over time (even after being bought).

ASA that follow both ARC-3 and ARC-19 **MUST NOT** use extra metadata hash (from ARC-3).

## Rationale

See the motivation section above for the general rationale.

### Backwards Compatibility

The 'template-' prefix of the scheme is intended to break clients reading these ASA URLs outright. Clients interpreting these URLs as-is would likely yield unusual errors. Code checking for an explicit 'ipfs' scheme for example will not see this as compatible with any of the default processing and should treat the URL as if it were simply unknown/empty.

## Security Considerations

There should be no specific security issues beyond those of any client accessing any remote content and the risks linked to assets changing (even after the ASA is bought). 

The later is handled in the section "Interactions with ARC-3" above.

Regarding the former, URLs within ASAs could point to malicious content, whether that is an http/https link or whether fetched through ipfs protocols or ipfs gateways. As the template changes nothing other than the resulting URL and also defines nothing more than the generation of an IPFS CID hash value, no security concerns derived from this specific proposal are known.

## Appendix: Reference Implementation

### Encoding

#### Go implementation

```go
import (
    "github.com/algorand/go-algorand-sdk/types"
    "github.com/ipfs/go-cid"
    "github.com/multiformats/go-multihash"
)
// ...
func ReserveAddressFromCID(cidToEncode cid.Cid) (string, error) {
    decodedMultiHash, err := multihash.Decode(cidToEncode.Hash())
    if err != nil {
        return "", fmt.Errorf("failed to decode ipfs cid: %w", err))
    }
    return types.EncodeAddress(decodedMultiHash.Digest)
}
// ....
```

### Decoding

#### Go implementation

```go
import (
	"errors"
	"fmt"
	"regexp"
	"strings"

	"github.com/algorand/go-algorand-sdk/types"
	"github.com/ipfs/go-cid"
	"github.com/multiformats/go-multicodec"
	"github.com/multiformats/go-multihash"
)

var (
	ErrUnknownSpec      = errors.New("unsupported template-ipfs spec")
	ErrUnsupportedField = errors.New("unsupported ipfscid field, only reserve is currently supported")
	ErrUnsupportedCodec = errors.New("unknown multicodec type in ipfscid spec")
	ErrUnsupportedHash  = errors.New("unknown hash type in ipfscid spec")
	ErrInvalidV0        = errors.New("cid v0 must always be dag-pb and sha2-256 codec/hash type")
	ErrHashEncoding     = errors.New("error encoding new hash")
	templateIPFSRegexp  = regexp.MustCompile(`template-ipfs://{ipfscid:(?P<version>[01]):(?P<codec>[a-z0-9\-]+):(?P<field>[a-z0-9\-]+):(?P<hash>[a-z0-9\-]+)}`)
)

func ParseASAUrl(asaUrl string, reserveAddress types.Address) (string, error) {
	matches := templateIPFSRegexp.FindStringSubmatch(asaUrl)
	if matches == nil {
		if strings.HasPrefix(asaUrl, "template-ipfs://") {
			return "", ErrUnknownSpec
		}
		return asaUrl, nil
	}
	if matches[templateIPFSRegexp.SubexpIndex("field")] != "reserve" {
		return "", ErrUnsupportedField
	}
	var (
		codec         multicodec.Code
		multihashType uint64
		hash          []byte
		err           error
		cidResult     cid.Cid
	)
	if err = codec.Set(matches[templateIPFSRegexp.SubexpIndex("codec")]); err != nil {
		return "", ErrUnsupportedCodec
	}
	multihashType = multihash.Names[matches[templateIPFSRegexp.SubexpIndex("hash")]]
	if multihashType == 0 {
		return "", ErrUnsupportedHash
	}

	hash, err = multihash.Encode(reserveAddress[:], multihashType)
	if err != nil {
		return "", ErrHashEncoding
	}
	if matches[templateIPFSRegexp.SubexpIndex("version")] == "0" {
		if codec != multicodec.DagPb {
			return "", ErrInvalidV0
		}
		if multihashType != multihash.SHA2_256 {
			return "", ErrInvalidV0
		}
		cidResult = cid.NewCidV0(hash)
	} else {
		cidResult = cid.NewCidV1(uint64(codec), hash)
	}
	return fmt.Sprintf("ipfs://%s", strings.ReplaceAll(asaUrl, matches[0], cidResult.String())), nil
}
```

#### Typescript Implementation

A modified version of a simple ARC3 viewer can be found at https://github.com/TxnLab/arc3.xyz specifically the code segment at https://github.com/TxnLab/arc3.xyz/blob/main/src/lib/nft.ts#L41
This is a fork of https://github.com/barnjamin/arc3.xyz


## Copyright
Copyright and related rights waived via [CC0](https://creativecommons.org/publicdomain/zero/1.0/).<|MERGE_RESOLUTION|>--- conflicted
+++ resolved
@@ -3,13 +3,8 @@
 title: Templating of NFT ASA URLs for mutability
 description: A proposal to allow a templating mechanism of the URL so that changeable data in an asset can be substituted by a client, providing a mutable URL.
 author: Patrick Bennett / TxnLab Inc. (@pbennett)
-<<<<<<< HEAD
-discussions-to: #arcs in Algorand Discord
+discussions-to: https://github.com/algorandfoundation/ARCs/issues/73
 status: Last Call
-=======
-discussions-to: https://github.com/algorandfoundation/ARCs/issues/73
-status: Draft
->>>>>>> 3d0ae3b2
 type: Standards Track
 category: ARC
 created: 2021-01-23
