---
arc: 10
title: Algorand Wallet Reach Minimum Requirements
description: Minimum requirements for Reach to function with a given wallet.
author: DanBurton (@DanBurton)
discussions-to: https://github.com/algorandfoundation/ARCs/issues/52
status: Final
type: Standards Track
category: Interface
created: 2021-08-09
---

# Algorand Wallet Reach Minimum Requirements

## Abstract

An amalgamation of APIs which comprise the minimum requirements for Reach to be able to function correctly with a given wallet.

## Specification

A group of related functions:

* `enable` (**REQUIRED**)
* `enableNetwork` (**OPTIONAL**)
* `enableAccounts` (**OPTIONAL**)
* `signAndPostTxns` (**REQUIRED**)
* `getAlgodv2Client` (**REQUIRED**)
* `getIndexerClient` (**REQUIRED**)
* `signTxns` (**OPTIONAL**)
* `postTxns` (**OPTIONAL**)

* `enable`: as specified in [ARC-0006](./arc-0006.md#interface-enablefunction).
* `signAndPostTxns`: as specified in [ARC-0008](./arc-0008.md#interface-signandposttxnsfunction).
* `getAlgodv2Client` and `getIndexerClient`: as specified in [ARC-0009](./arc-0009.md#specification).
* `signTxns`: as specified in [ARC-0005](./arc-0005.md#interface-signtxnsfunction) / [ARC-0001](./arc-0001.md#interface-signtxnsfunction).
* `postTxns`: as specified in [ARC-0007](./arc-0007.md#interface-posttxnsfunction).

There are additional semantics for using these functions together.

### Semantic Requirements

* `enable` **SHOULD** be called before calling the other functions and upon refresh of the dApp.
<<<<<<< HEAD
* Calling `enableNetwork` and then `enableAccounts` **MUST** be equivalent to calling `enable`.
* If used instead of `enable`: `enableNetwork` **SHOULD** be called before `enableAccounts` and `getIndexerClient`. Both `enableNetwork` and `enableAccounts` **SHOULD** be called before the other functions.
* If `signAndPostTxns`, `getAlgodv2Client`, `getIndexerClient`, `signTxns`, or `postTxns` are called before `enable` (or `enableAccounts`), they **SHOULD** throw an error object with property `code=4202`. (See Error Standards in [ARC-0001](arc-0001.md#error-standards)).
=======
* If `signAndPostTxns`, `getAlgodv2Client`, `getIndexerClient`, `signTxns`, or `postTxns` are called before `enable`, they **SHOULD** throw an error object with property `code=4202`. (See Error Standards in [ARC-0001](./arc-0001.md#error-standards)).
>>>>>>> a3a8cfa0
* `getAlgodv2Client` and `getIndexerClient` **MUST** return connections to the network indicated by the `network` result of `enable`.
* `signAndPostTxns` **MUST** post transactions to the network indicated by the `network` result of `enable`
* The result of `getAlgodv2Client` **SHOULD** only be used to query the network. `postTxns` (if available) and `signAndPostTxns` **SHOULD** be used to send transactions to the network. The `Algodv2Client` object **MAY** be modified to throw exceptions if the caller tries to use it to post transactions.
* `signTxns` and `postTxns` **MAY** or **MAY NOT** be provided. When one is provided, they both **MUST** be provided. In addition, `signTxns` **MAY** display a warning that the transactions are returned to the dApp rather than posted directly to the blockchain.

### Additional requirements regarding LogicSigs

`signAndPostTxns` must also be able to handle logic sigs, and more generally transactions signed by the DApp itself. 
In case of logic sigs, callers are expected to sign the logic sig by themselves, rather than expecting the wallet to do so on their behalf. 
To handle these cases, we adopt and extend the [ARC-0001](./arc-0001.md#interface-wallettransaction) format for `WalletTransaction`s that do not need to be signed:

```json
{
  "txn": "...",
  "signers": [],
  "stxn": "..."
}
```

* `stxn` is a `SignedTxnStr`, as specified in [ARC-0007](./arc-0007.md#string-specification-signedtxnstr).
* For production wallets, `stxn` **MUST** be checked to match `txn`, as specified in [ARC-0001](./arc-0001.md#semantic-and-security-requirements).

`signAndPostTxns` **MAY** reject when none of the transactions need to be signed by the user.

## Rationale

In order for a wallet to be useable by a DApp, it must support features for account discovery, signing and posting transactions, and querying the network.

To whatever extent possible, the end users of a DApp should be empowered to select their own wallet, accounts, and network to be used with the DApp. 
Furthermore, said users should be able to use their preferred network node connection, without exposing their connection details and secrets (such as endpoint URLs and API tokens) to the DApp.

The APIs presented in this document and related documents are sufficient to cover the needed functionality, while protecting user choice and remaining compatible with best security practices.
Most DApps indeed always need to post transactions immediately after signing.
`signAndPostTxns` allows this goal without revealing the signed transactions to the DApp, which prevents surprises to the user: there is no risk the DApp keeps in memory the transactions and post it later without the user knowing it (either to achieve a malicious goal such as forcing double spending, or just because the DApp has a bug).
However, there are cases where `signTxns` and `postTxns` need to be used: for example when multiple users need to coordinate to sign an atomic transfer.

## Reference Implementation

```js
async function main(wallet) {

  // Account discovery
  const enabled = await wallet.enable({genesisID: 'testnet-v1.0'});
  const from = enabled.accounts[0];

  // Querying
  const algodv2 = new algosdk.Algodv2(await wallet.getAlgodv2Client());
  const suggestedParams = await algodv2.getTransactionParams().do();
  const txns = makeTxns(from, suggestedParams);

  // Sign and post
  const res = await wallet.signAndPost(txns);
  console.log(res);

};
```

Where `makeTxns` is comparable to what is seen in [ARC-0001](./arc-0001.md#reference-implementation)'s sample code.

## Security Considerations

None.

## Copyright

Copyright and related rights waived via <a href="https://creativecommons.org/publicdomain/zero/1.0/">CCO</a>.<|MERGE_RESOLUTION|>--- conflicted
+++ resolved
@@ -40,13 +40,9 @@
 ### Semantic Requirements
 
 * `enable` **SHOULD** be called before calling the other functions and upon refresh of the dApp.
-<<<<<<< HEAD
 * Calling `enableNetwork` and then `enableAccounts` **MUST** be equivalent to calling `enable`.
 * If used instead of `enable`: `enableNetwork` **SHOULD** be called before `enableAccounts` and `getIndexerClient`. Both `enableNetwork` and `enableAccounts` **SHOULD** be called before the other functions.
 * If `signAndPostTxns`, `getAlgodv2Client`, `getIndexerClient`, `signTxns`, or `postTxns` are called before `enable` (or `enableAccounts`), they **SHOULD** throw an error object with property `code=4202`. (See Error Standards in [ARC-0001](arc-0001.md#error-standards)).
-=======
-* If `signAndPostTxns`, `getAlgodv2Client`, `getIndexerClient`, `signTxns`, or `postTxns` are called before `enable`, they **SHOULD** throw an error object with property `code=4202`. (See Error Standards in [ARC-0001](./arc-0001.md#error-standards)).
->>>>>>> a3a8cfa0
 * `getAlgodv2Client` and `getIndexerClient` **MUST** return connections to the network indicated by the `network` result of `enable`.
 * `signAndPostTxns` **MUST** post transactions to the network indicated by the `network` result of `enable`
 * The result of `getAlgodv2Client` **SHOULD** only be used to query the network. `postTxns` (if available) and `signAndPostTxns` **SHOULD** be used to send transactions to the network. The `Algodv2Client` object **MAY** be modified to throw exceptions if the caller tries to use it to post transactions.
